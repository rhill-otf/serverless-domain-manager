import * as aws from "aws-sdk";
import * as AWS from "aws-sdk-mock";
import chai = require("chai");
import spies = require("chai-spies");
import "mocha";
<<<<<<< HEAD
import DomainInfo = require("../../DomainInfo");
import DomainConfig = require("../../DomainConfig");
import Globals from "../../Globals";
import ServerlessCustomDomain = require("../../index");
=======
import DomainConfig = require("../../src/DomainConfig");
import DomainInfo = require("../../src/DomainInfo");
import Globals from "../../src/Globals";
import ServerlessCustomDomain = require("../../src/index");
>>>>>>> 36bd088b

const expect = chai.expect;
chai.use(spies);

const certTestData = {
  CertificateSummaryList: [
    {
      CertificateArn: "test_arn",
      DomainName: "test_domain",
    },
    {
      CertificateArn: "test_given_cert_name",
      DomainName: "cert_name",
    },
    {
      CertificateArn: "test_given_arn",
      DomainName: "other_cert_name",
    },
  ],
};
let consoleOutput = [];
const testCreds = {
  accessKeyId: "test_key",
  secretAccessKey: "test_secret",
  sessionToken: "test_session",
};

const constructPlugin = (customDomainOptions) => {
  aws.config.update(testCreds);
  aws.config.region = "eu-west-1";

  const serverless = {
    cli: {
      log(str: string) { consoleOutput.push(str); },
      consoleLog(str: any) { consoleOutput.push(str); },
    },
    providers: {
      aws: {
        getCredentials: () => new aws.Credentials(testCreds),
        getRegion: () => "eu-west-1",
        sdk: {
          ACM: aws.ACM,
          APIGateway: aws.APIGateway,
          ApiGatewayV2: aws.ApiGatewayV2,
          CloudFormation: aws.CloudFormation,
          Route53: aws.Route53,
          config: {
            update: (toUpdate: object) => null,
          },
        },
      },
    },
    service: {
      custom: {
        customDomain: {
          apiType: customDomainOptions.apiType,
          autoDomain: customDomainOptions.autoDomain,
          basePath: customDomainOptions.basePath,
          certificateArn: customDomainOptions.certificateArn,
          certificateName: customDomainOptions.certificateName,
          createRoute53Record: customDomainOptions.createRoute53Record,
          domainName: customDomainOptions.domainName,
          enabled: customDomainOptions.enabled,
          endpointType: customDomainOptions.endpointType,
          hostedZoneId: customDomainOptions.hostedZoneId,
          hostedZonePrivate: customDomainOptions.hostedZonePrivate,
          securityPolicy: customDomainOptions.securityPolicy,
          stage: customDomainOptions.stage,
        },
      },
      provider: {
        apiGateway: {
          restApiId: null,
        },
        compiledCloudFormationTemplate: {
          Outputs: null,
        },
        stackName: "custom-stage-name",
        stage: "test",
      },
      service: "test",
    },
  };
  const options = {
    stage: "test",
  };
  return new ServerlessCustomDomain(serverless, options);
};

describe("Custom Domain Plugin", () => {
  it("Checks aws config", () => {
    const plugin = constructPlugin({});

    plugin.initializeVariables();

    const returnedCreds = plugin.apigateway.config.credentials;
    expect(returnedCreds.accessKeyId).to.equal(testCreds.accessKeyId);
    expect(returnedCreds.sessionToken).to.equal(testCreds.sessionToken);
  });

  describe("Domain Endpoint types", () => {
    it("Unsupported endpoint types throw exception", () => {
      const plugin = constructPlugin({ endpointType: "notSupported" });

      let errored = false;
      try {
        plugin.initializeVariables();
      } catch (err) {
        errored = true;
        expect(err.message).to.equal("notSupported is not supported endpointType, use edge or regional.");
      }
      expect(errored).to.equal(true);
    });

    it("Unsupported api type throw exception", () => {
      const plugin = constructPlugin({ apiType: "notSupported" });

      let errored = false;
      try {
        plugin.initializeVariables();
      } catch (err) {
        errored = true;
        expect(err.message).to.equal("notSupported is not supported api type, use REST, HTTP or WEBSOCKET.");
      }
      expect(errored).to.equal(true);
    });

    it("Unsupported HTTP EDGE endpoint configuration", () => {
      const plugin = constructPlugin({ apiType: "http" });

      let errored = false;
      try {
        plugin.initializeVariables();
      } catch (err) {
        errored = true;
        expect(err.message).to.equal("Error: 'edge' endpointType is not compatible with HTTP APIs");
      }
      expect(errored).to.equal(true);
    });

    it("Unsupported WS EDGE endpoint configuration", () => {
      const plugin = constructPlugin({ apiType: "websocket" });

      let errored = false;
      try {
        plugin.initializeVariables();
      } catch (err) {
        errored = true;
        expect(err.message).to.equal("Error: 'edge' endpointType is not compatible with WebSocket APIs");
      }
      expect(errored).to.equal(true);
    });

  });

  describe("Set Domain Name and Base Path", () => {
    it("Creates basepath mapping for edge REST api", async () => {
      AWS.mock("APIGateway", "createBasePathMapping", (params, callback) => {
        callback(null, params);
      });
      const plugin = constructPlugin({
        basePath: "test_basepath",
        domainName: "test_domain",
        endpointType: "edge",
      });
      plugin.initializeVariables();
      plugin.apigateway = new aws.APIGateway();

      const dc: DomainConfig = new DomainConfig(plugin.serverless.service.custom.customDomain);
      dc.apiId = "test_rest_api_id";

      const spy = chai.spy.on(plugin.apigateway, "createBasePathMapping");

      await plugin.createBasePathMapping(dc);

      expect(spy).to.have.been.called.with({
        basePath: "test_basepath",
        domainName: "test_domain",
        restApiId: "test_rest_api_id",
        stage: "test",
      });
    });

    it("Creates basepath mapping for regional HTTP/Websocket api", async () => {
      AWS.mock("ApiGatewayV2", "createApiMapping", (params, callback) => {
        callback(null, params);
      });
      const plugin = constructPlugin({
        apiType: "http",
        basePath: "test_basepath",
        domainName: "test_domain",
        endpointType: "regional",
      });
      plugin.initializeVariables();
      plugin.apigatewayV2 = new aws.ApiGatewayV2();

      const dc: DomainConfig = new DomainConfig(plugin.serverless.service.custom.customDomain);

      dc.apiId = "test_rest_api_id";

      const spy = chai.spy.on(plugin.apigatewayV2, "createApiMapping");

      await plugin.createBasePathMapping(dc);
      expect(spy).to.have.been.called.with({
        ApiId: "test_rest_api_id",
        ApiMappingKey: "test_basepath",
        DomainName: "test_domain",
        Stage: "$default",
      });
    });

    it("Updates basepath mapping for a edge REST api", async () => {
      AWS.mock("APIGateway", "updateBasePathMapping", (params, callback) => {
        callback(null, params);
      });
      const plugin = constructPlugin({
        basePath: "test_basepath",
        domainName: "test_domain",
      });
      plugin.initializeVariables();

      plugin.apigateway = new aws.APIGateway();

      const dc: DomainConfig = new DomainConfig(plugin.serverless.service.custom.customDomain);

      dc.apiMapping = {ApiMappingKey: "old_basepath"};

      const spy = chai.spy.on(plugin.apigateway, "updateBasePathMapping");

      await plugin.updateBasePathMapping(dc);
      expect(spy).to.have.been.called.with({
        basePath: "old_basepath",
        domainName: "test_domain",
        patchOperations: [
          {
            op: "replace",
            path: "/basePath",
            value: "test_basepath",
          },
        ],
      });
    });

    it("Updates basepath mapping for regional HTTP/WS api", async () => {
      AWS.mock("ApiGatewayV2", "updateApiMapping", (params, callback) => {
        callback(null, params);
      });
      const plugin = constructPlugin({
        apiType: "http",
        basePath: "test_basepath",
        domainName: "test_domain",
        endpointType: "regional",
      });
      plugin.initializeVariables();

      plugin.apigatewayV2 = new aws.ApiGatewayV2();

      const dc: DomainConfig = new DomainConfig(plugin.serverless.service.custom.customDomain);
      dc.apiId = "test_api_id",
      dc.apiMapping = {ApiMappingId: "test_mapping_id"};

      const spy = chai.spy.on(plugin.apigatewayV2, "updateApiMapping");

      await plugin.updateBasePathMapping(dc);
      expect(spy).to.have.been.called.with({
        ApiId: "test_api_id",
        ApiMappingId: "test_mapping_id",
        ApiMappingKey: dc.basePath,
        DomainName: dc.givenDomainName,
        Stage: "$default",
      });
    });

    it("Remove basepath mappings", async () => {
      AWS.mock("CloudFormation", "describeStackResource", (params, callback) => {
        callback(null, {
          StackResourceDetail:
          {
            LogicalResourceId: "ApiGatewayRestApi",
            PhysicalResourceId: "test_rest_api_id",
          },
        });
      });
      AWS.mock("ApiGatewayV2", "getApiMappings", (params, callback) => {
        callback(null, {
          Items: [
            { ApiId: "test_rest_api_id", MappingKey: "test", ApiMappingId: "test_mapping_id", Stage: "test" },
          ],
        });
      });
      AWS.mock("ApiGatewayV2", "deleteApiMapping", (params, callback) => {
        callback(null, params);
      });

      const plugin = constructPlugin({
        basePath: "test_basepath",
        domainName: "test_domain",
        restApiId: "test_rest_api_id",
      });
      plugin.initializeVariables();

      plugin.apigatewayV2 = new aws.ApiGatewayV2();
      plugin.cloudformation = new aws.CloudFormation();

      plugin.domains[0].apiMapping = {ApiMappingId: "test_mapping_id"};

      const spy = chai.spy.on(plugin.apigatewayV2, "deleteApiMapping");

      await plugin.removeBasePathMappings();
      expect(spy).to.have.been.called.with({
          ApiMappingId: "test_mapping_id",
          DomainName: "test_domain",
        });
    });

    it("Add Distribution Domain Name, Domain Name, and HostedZoneId to stack output", () => {
      const plugin = constructPlugin({
        domainName: "test_domain",
      });

      const dc: DomainConfig = new DomainConfig(plugin.serverless.service.custom.customDomain);

      dc.domainInfo = new DomainInfo({
        distributionDomainName: "fake_dist_name",
        distributionHostedZoneId: "fake_zone_id",
        domainName: "fake_domain",
      });

      plugin.addOutputs(dc);

      const cfTemplate = plugin.serverless.service.provider.compiledCloudFormationTemplate.Outputs;
      expect(cfTemplate).to.not.equal(undefined);
    });

    it("(none) is added if basepath is an empty string", async () => {
      AWS.mock("APIGateway", "createBasePathMapping", (params, callback) => {
        callback(null, params);
      });

      const plugin = constructPlugin({
        basePath: "",
        domainName: "test_domain",
      });
      plugin.initializeVariables();
      plugin.apigateway = new aws.APIGateway();

      const dc: DomainConfig = new DomainConfig(plugin.serverless.service.custom.customDomain);

      dc.apiId = "test_rest_api_id";

      const spy = chai.spy.on(plugin.apigateway, "createBasePathMapping");

      await plugin.createBasePathMapping(dc);
      expect(spy).to.have.been.called.with({
        basePath: "(none)",
        domainName: "test_domain",
        restApiId: "test_rest_api_id",
        stage: "test",
      });
    });

    it("(none) is added if no value is given for basepath (null)", async () => {
      AWS.mock("APIGateway", "createBasePathMapping", (params, callback) => {
        callback(null, params);
      });

      const plugin = constructPlugin({
        basePath: null,
        domainName: "test_domain",
      });
      plugin.initializeVariables();
      plugin.apigateway = new aws.APIGateway();

      const dc: DomainConfig = new DomainConfig(plugin.serverless.service.custom.customDomain);

      dc.apiId = "test_rest_api_id";

      const spy = chai.spy.on(plugin.apigateway, "createBasePathMapping");

      await plugin.createBasePathMapping(dc);
      expect(spy).to.have.been.called.with({
        basePath: "(none)",
        domainName: "test_domain",
        restApiId: "test_rest_api_id",
        stage: "test",
      });
    });

    it("(none) is added if basepath attribute is missing (undefined)", async () => {
      AWS.mock("APIGateway", "createBasePathMapping", (params, callback) => {
        callback(null, params);
      });

      const plugin = constructPlugin({
        domainName: "test_domain",
      });
      plugin.initializeVariables();
      plugin.apigateway = new aws.APIGateway();

      const dc: DomainConfig = new DomainConfig(plugin.serverless.service.custom.customDomain);

      dc.apiId = "test_rest_api_id";

      const spy = chai.spy.on(plugin.apigateway, "createBasePathMapping");

      await plugin.createBasePathMapping(dc);
      expect(spy).to.have.been.called.with({
        basePath: "(none)",
        domainName: "test_domain",
        restApiId: "test_rest_api_id",
        stage: "test",
      });
    });

    it("stage was not given", async () => {
      AWS.mock("APIGateway", "createBasePathMapping", (params, callback) => {
        callback(null, params);
      });

      const plugin = constructPlugin({
        domainName: "test_domain",
      });
      plugin.initializeVariables();
      plugin.cloudformation = new aws.CloudFormation();
      plugin.apigateway = new aws.APIGateway();

      const dc: DomainConfig = new DomainConfig(plugin.serverless.service.custom.customDomain);

      dc.apiId = "test_rest_api_id";

      const spy = chai.spy.on(plugin.apigateway, "createBasePathMapping");

      await plugin.createBasePathMapping(dc);
      expect(spy).to.have.been.called.with({
        basePath: "(none)",
        domainName: "test_domain",
        restApiId: "test_rest_api_id",
        stage: "test",
      });
    });

    afterEach(() => {
      AWS.restore();
      consoleOutput = [];
    });
  });

  describe("Create a New Domain Name", () => {
    it("Get a given certificate arn", async () => {
      AWS.mock("ACM", "listCertificates", certTestData);

      const options = {
        certificateArn: "test_given_arn",
        endpointType: "REGIONAL",
      };
      const plugin = constructPlugin(options);
      plugin.acm = new aws.ACM();

      const dc: DomainConfig = new DomainConfig(plugin.serverless.service.custom.customDomain);

      const result = await plugin.getCertArn(dc);

      expect(result).to.equal("test_given_arn");
    });

    it("Get a given certificate name", async () => {
      AWS.mock("ACM", "listCertificates", certTestData);

      const plugin = constructPlugin({ certificateName: "cert_name" });
      plugin.acm = new aws.ACM();

      const dc: DomainConfig = new DomainConfig(plugin.serverless.service.custom.customDomain);

      const result = await plugin.getCertArn(dc);

      expect(result).to.equal("test_given_cert_name");
    });

    it("Create a domain name", async () => {
      AWS.mock("APIGateway", "createDomainName", (params, callback) => {
        callback(null, { distributionDomainName: "foo", securityPolicy: "TLS_1_2"});
      });

      const plugin = constructPlugin({ domainName: "test_domain"});
      plugin.initializeVariables();
      plugin.apigateway = new aws.APIGateway();

      const dc: DomainConfig = new DomainConfig(plugin.serverless.service.custom.customDomain);

      dc.certificateArn = "fake_cert";

      await plugin.createCustomDomain(dc);

      expect(dc.domainInfo.domainName).to.equal("foo");
      expect(dc.domainInfo.securityPolicy).to.equal("TLS_1_2");
    });

    it("Create an HTTP domain name", async () => {
      AWS.mock("ApiGatewayV2", "createDomainName", (params, callback) => {
        callback(null, { DomainName: "foo", DomainNameConfigurations: [{SecurityPolicy: "TLS_1_2"}]});
      });

      const plugin = constructPlugin({ domainName: "test_domain", apiType: "http", endpointType: "regional"});
      plugin.initializeVariables();
      plugin.apigatewayV2 = new aws.ApiGatewayV2();

      const dc: DomainConfig = new DomainConfig(plugin.serverless.service.custom.customDomain);

      dc.certificateArn = "fake_cert";

      await plugin.createCustomDomain(dc);

      expect(dc.domainInfo.domainName).to.equal("foo");
      expect(dc.domainInfo.securityPolicy).to.equal("TLS_1_2");
    });

    it("Create a domain name with specific TLS version", async () => {
      AWS.mock("APIGateway", "createDomainName", (params, callback) => {
        callback(null, { distributionDomainName: "foo", securityPolicy: "TLS_1_2"});
      });

      const plugin = constructPlugin({ domainName: "test_domain", securityPolicy: "tls_1_2"});
      plugin.initializeVariables();
      plugin.apigateway = new aws.APIGateway();

      const dc: DomainConfig = new DomainConfig(plugin.serverless.service.custom.customDomain);

      dc.certificateArn = "fake_cert";

      await plugin.createCustomDomain(dc);

      expect(dc.domainInfo.domainName).to.equal("foo");
      expect(dc.domainInfo.securityPolicy).to.equal("TLS_1_2");
    });

    it("Create a new A Alias Record", async () => {
      AWS.mock("Route53", "listHostedZones", (params, callback) => {
        callback(null, { HostedZones: [{ Name: "test_domain", Id: "test_host_id", Config: { PrivateZone: false } }] });
      });

      AWS.mock("Route53", "changeResourceRecordSets", (params, callback) => {
        callback(null, params);
      });

      const plugin = constructPlugin({ basePath: "test_basepath", domainName: "test_domain" });
      plugin.route53 = new aws.Route53();

      const dc: DomainConfig = new DomainConfig(plugin.serverless.service.custom.customDomain);

      dc.domainInfo = new DomainInfo(
        {
          distributionDomainName: "test_distribution_name",
          distributionHostedZoneId: "test_id",
        },
      );

      const spy = chai.spy.on(plugin.route53, "changeResourceRecordSets");

      await plugin.changeResourceRecordSet("UPSERT", dc);

      const expectedParams = {
        ChangeBatch: {
          Changes: [
            {
              Action: "UPSERT",
              ResourceRecordSet: {
                AliasTarget: {
                  DNSName: "test_distribution_name",
                  EvaluateTargetHealth: false,
                  HostedZoneId: "test_id",
                },
                Name: "test_domain",
                Type: "A",
              },
            },
            {
              Action: "UPSERT",
              ResourceRecordSet: {
                AliasTarget: {
                  DNSName: "test_distribution_name",
                  EvaluateTargetHealth: false,
                  HostedZoneId: "test_id",
                },
                Name: "test_domain",
                Type: "AAAA",
              },
            },
          ],
          Comment: "Record created by serverless-domain-manager",
        },
        HostedZoneId: "est_host_id", // getRoute53HostedZoneId strips first character
      };
      expect(spy).to.have.been.called.with(expectedParams);
    });

    it("Do not create a Route53 record", async () => {
      const plugin = constructPlugin({
        createRoute53Record: false,
        domainName: "test_domain",
      });

      const dc: DomainConfig = new DomainConfig(plugin.serverless.service.custom.customDomain);

      const result = await plugin.changeResourceRecordSet("UPSERT", dc);
      expect(result).to.equal(undefined);
    });

    afterEach(() => {
      AWS.restore();
      consoleOutput = [];
    });
  });

  describe("Gets existing basepath mappings correctly", () => {
    it("Returns undefined if no basepaths map to current api", async () => {
      AWS.mock("ApiGatewayV2", "getApiMappings", (params, callback) => {
        callback(null, {
          Items: [
            { ApiId: "someother_api_id", MappingKey: "test", ApiMappingId: "test_rest_api_id_one", Stage: "test" },
          ],
        });
      });

      const plugin = constructPlugin({
        domainName: "test_domain",
      });

      const dc: DomainConfig = new DomainConfig(plugin.serverless.service.custom.customDomain);
      dc.apiMapping = {ApiMappingId: "api_id"};

      plugin.initializeVariables();

      const result = await plugin.getBasePathMapping(dc);
      expect(result).to.equal(undefined);
    });

    it("Returns current api mapping", async () => {
      AWS.mock("ApiGatewayV2", "getApiMappings", (params, callback) => {
        callback(null, {
          Items: [
            { ApiId: "test_rest_api_id", ApiMappingKey: "api", ApiMappingId: "fake_id", Stage: "test" },
          ],
        });
      });

      const plugin = constructPlugin({
        apiType: Globals.apiTypes.rest,
        basePath: "api",
        domainName: "test_domain",
      });

      const dc: DomainConfig = new DomainConfig(plugin.serverless.service.custom.customDomain);
      dc.apiId = "test_rest_api_id";

      plugin.initializeVariables();

      const result = await plugin.getBasePathMapping(dc);
      expect(result).to.eql({
        ApiId: "test_rest_api_id",
        ApiMappingId: "fake_id",
        ApiMappingKey: "api",
        Stage: "test" });
    });

    afterEach(() => {
      AWS.restore();
      consoleOutput = [];
    });
  });

  describe("Gets Rest API id correctly", () => {
    it("Gets REST API id correctly when no ApiGateway specified", async () => {
      AWS.mock("CloudFormation", "describeStackResource", (params, callback) => {
        callback(null, {
          StackResourceDetail:
            {
              LogicalResourceId: "ApiGatewayRestApi",
              PhysicalResourceId: "test_rest_api_id",
            },
        });
      });
      const plugin = constructPlugin({
        basePath: "test_basepath",
        domainName: "test_domain",
      });
      plugin.initializeVariables();
      plugin.cloudformation = new aws.CloudFormation();

      const dc: DomainConfig = new DomainConfig(plugin.serverless.service.custom.customDomain);

      const spy = chai.spy.on(plugin.cloudformation, "describeStackResource");

      const result = await plugin.getApiId(dc);

      expect(result).to.equal("test_rest_api_id");
      expect(spy).to.have.been.called.with({
        LogicalResourceId: "ApiGatewayRestApi",
        StackName: "custom-stage-name",
      });
    });

    it("Gets HTTP API id correctly when no ApiGateway specified", async () => {
      AWS.mock("CloudFormation", "describeStackResource", (params, callback) => {
        callback(null, {
          StackResourceDetail:
            {
              LogicalResourceId: "HttpApi",
              PhysicalResourceId: "test_http_api_id",
            },
        });
      });
      const plugin = constructPlugin({
        apiType: "http",
        basePath: "test_basepath",
        domainName: "test_domain",
        endpointType: "regional",
      });
      plugin.initializeVariables();
      plugin.cloudformation = new aws.CloudFormation();

      const dc: DomainConfig = new DomainConfig(plugin.serverless.service.custom.customDomain);

      const spy = chai.spy.on(plugin.cloudformation, "describeStackResource");

      const result = await plugin.getApiId(dc);
      expect(result).to.equal("test_http_api_id");
      expect(spy).to.have.been.called.with({
        LogicalResourceId: "HttpApi",
        StackName: "custom-stage-name",
      });
    });

    it("Gets Websocket API id correctly when no ApiGateway specified", async () => {
      AWS.mock("CloudFormation", "describeStackResource", (params, callback) => {
        callback(null, {
          StackResourceDetail:
            {
              LogicalResourceId: "WebsocketsApi",
              PhysicalResourceId: "test_ws_api_id",
            },
        });
      });
      const plugin = constructPlugin({
        apiType: "websocket",
        basePath: "test_basepath",
        domainName: "test_domain",
        endpointType: "regional",
      });
      plugin.initializeVariables();
      plugin.cloudformation = new aws.CloudFormation();

      const dc: DomainConfig = new DomainConfig(plugin.serverless.service.custom.customDomain);

      const spy = chai.spy.on(plugin.cloudformation, "describeStackResource");

      const result = await plugin.getApiId(dc);
      expect(result).to.equal("test_ws_api_id");
      expect(spy).to.have.been.called.with({
        LogicalResourceId: "WebsocketsApi",
        StackName: "custom-stage-name",
      });
    });

    it("serverless.yml defines explicitly the apiGateway", async () => {
      AWS.mock("CloudFormation", "describeStackResource", (params, callback) => {
        callback(null, {
          StackResourceDetail:
          {
            LogicalResourceId: "ApiGatewayRestApi",
            PhysicalResourceId: "test_rest_api_id",
          },
        });
      });

      const plugin = constructPlugin({
        basePath: "test_basepath",
        domainName: "test_domain",
      });
      plugin.cloudformation = new aws.CloudFormation();
      plugin.serverless.service.provider.apiGateway.restApiId = "custom_test_rest_api_id";

      const dc: DomainConfig = new DomainConfig(plugin.serverless.service.custom.customDomain);

      const result = await plugin.getApiId(dc);
      expect(result).to.equal("custom_test_rest_api_id");
    });

    afterEach(() => {
      AWS.restore();
      consoleOutput = [];
    });
  });

  describe("Delete the new domain", () => {
    it("Find available domains", async () => {
      AWS.mock("APIGateway", "getDomainName", (params, callback) => {
        callback(null, { distributionDomainName: "test_domain" });
      });

      const plugin = constructPlugin({
        basePath: "test_basepath",
        domainName: "test_domain",
      });
      plugin.apigateway = new aws.APIGateway();

      await plugin.getDomainInfo();

      plugin.domains.forEach((domain) => {
        expect(domain.domainInfo.domainName).to.equal("test_domain");
      });
    });

    it("Delete A Alias Record", async () => {
      AWS.mock("Route53", "listHostedZones", (params, callback) => {
        callback(null, { HostedZones: [{ Name: "test_domain", Id: "test_host_id", Config: { PrivateZone: false } }] });
      });

      AWS.mock("Route53", "changeResourceRecordSets", (params, callback) => {
        callback(null, params);
      });

      const plugin = constructPlugin({
        basePath: "test_basepath",
        domainName: "test_domain",
      });
      plugin.route53 = new aws.Route53();

      const dc: DomainConfig = new DomainConfig(plugin.serverless.service.custom.customDomain);

      const spy = chai.spy.on(plugin.route53, "changeResourceRecordSets");

      dc.domainInfo = new DomainInfo({
        distributionDomainName: "test_distribution_name",
        distributionHostedZoneId: "test_id",
      });

      await plugin.changeResourceRecordSet("DELETE", dc);
      const expectedParams = {
        ChangeBatch: {
          Changes: [
            {
              Action: "DELETE",
              ResourceRecordSet: {
                AliasTarget: {
                  DNSName: "test_distribution_name",
                  EvaluateTargetHealth: false,
                  HostedZoneId: "test_id",
                },
                Name: "test_domain",
                Type: "A",
              },
            },
            {
              Action: "DELETE",
              ResourceRecordSet: {
                AliasTarget: {
                  DNSName: "test_distribution_name",
                  EvaluateTargetHealth: false,
                  HostedZoneId: "test_id",
                },
                Name: "test_domain",
                Type: "AAAA",
              },
            },
          ],
          Comment: "Record created by serverless-domain-manager",
        },
        HostedZoneId: "est_host_id", // getRoute53HostedZoneId strips the first character
      };
      expect(spy).to.be.called.with(expectedParams);

    });

    it("Delete the domain name", async () => {
      AWS.mock("ApiGatewayV2", "deleteDomainName", (params, callback) => {
        callback(null, {});
      });

      const plugin = constructPlugin({
        basePath: "test_basepath",
        domainName: "test_domain",
      });
      plugin.apigatewayV2 = new aws.ApiGatewayV2();

      const dc: DomainConfig = new DomainConfig(plugin.serverless.service.custom.customDomain);

      const spy = chai.spy.on(plugin.apigatewayV2, "deleteDomainName");

      await plugin.deleteCustomDomain(dc);
      expect(spy).to.be.called.with({
        DomainName: "test_domain",
      });
    });

    afterEach(() => {
      AWS.restore();
      consoleOutput = [];
    });
  });

  describe("Hook Methods", () => {
    it("setupBasePathMapping", async () => {
      AWS.mock("ApiGatewayV2", "getDomainName", (params, callback) => {
        callback(null, {DomainName: "test_domain",
          DomainNameConfigurations: [{ApiGatewayDomainName: "fake_dist_name"}]});
      });
      AWS.mock("ApiGatewayV2", "getApiMappings", (params, callback) => {
        callback(null, { Items: [] });
      });
      AWS.mock("APIGateway", "createBasePathMapping", (params, callback) => {
        callback(null, params);
      });
      AWS.mock("CloudFormation", "describeStackResource", (params, callback) => {
        callback(null, {
          StackResourceDetail:
          {
            LogicalResourceId: "ApiGatewayRestApi",
            PhysicalResourceId: "test_rest_api_id",
          },
        });
      });
      const plugin = constructPlugin({ domainName: "test_domain"});
      plugin.initializeVariables();
      plugin.apigateway = new aws.APIGateway();
      plugin.apigatewayV2 = new aws.ApiGatewayV2();
      plugin.cloudformation = new aws.CloudFormation();
      const spy = chai.spy.on(plugin, "createBasePathMapping");

      await plugin.setupBasePathMappings();

      expect(spy).to.be.called();
    });

    it("deleteDomain", async () => {
      AWS.mock("ApiGatewayV2", "getDomainName", (params, callback) => {
        callback(null, {DomainName: "test_domain", DomainNameConfigurations: [{HostedZoneId: "test_id"}]});
      });
      AWS.mock("ApiGatewayV2", "deleteDomainName", (params, callback) => {
        callback(null, {});
      });
      AWS.mock("Route53", "listHostedZones", (params, callback) => {
        callback(null, { HostedZones: [{ Name: "test_domain", Id: "test_id", Config: { PrivateZone: false } }] });
      });
      AWS.mock("Route53", "changeResourceRecordSets", (params, callback) => {
        callback(null, params);
      });

      const plugin = constructPlugin({ domainName: "test_domain"});
      plugin.apigateway = new aws.APIGateway();
      plugin.route53 = new aws.Route53();
      plugin.initializeVariables();

      await plugin.deleteDomains();
      expect(consoleOutput[0]).to.equal(`Custom domain ${plugin.domains[0].givenDomainName} was deleted.`);
    });

    it("createDomain if one does not exist before", async () => {
      AWS.mock("ACM", "listCertificates", certTestData);
      AWS.mock("ApiGatewayV2", "getDomainName", (params, callback) => {
        callback({ code: "NotFoundException" }, {});
      });
      AWS.mock("APIGateway", "createDomainName", (params, callback) => {
        callback(null, { distributionDomainName: "foo", regionalHostedZoneId: "test_id" });
      });
      AWS.mock("Route53", "listHostedZones", (params, callback) => {
        callback(null, { HostedZones: [{ Name: "test_domain", Id: "test_id", Config: { PrivateZone: false } }] });
      });
      AWS.mock("Route53", "changeResourceRecordSets", (params, callback) => {
        callback(null, params);
      });

      const plugin = constructPlugin({ domainName: "test_domain" });
      plugin.apigateway = new aws.APIGateway();
      plugin.route53 = new aws.Route53();
      plugin.acm = new aws.ACM();

      plugin.initializeVariables();
      await plugin.createDomains();

      expect(consoleOutput[0]).to.equal(`Custom domain ${plugin.domains[0].givenDomainName} was created.
                        New domains may take up to 40 minutes to be initialized.`);
    });

    it("Does not create domain if one existed before", async () => {
      AWS.mock("ACM", "listCertificates", certTestData);
      AWS.mock("ApiGatewayV2", "getDomainName", (params, callback) => {
        callback(null, {DomainName: "test_domain", DomainNameConfigurations: [{HostedZoneId: "test_id"}]});
      });
      AWS.mock("APIGateway", "createDomainName", (params, callback) => {
        callback(null, { distributionDomainName: "foo", regionalHostedZoneId: "test_id" });
      });
      AWS.mock("Route53", "listHostedZones", (params, callback) => {
        callback(null, { HostedZones: [{ Name: "test_domain", Id: "test_id", Config: { PrivateZone: false } }] });
      });
      AWS.mock("Route53", "changeResourceRecordSets", (params, callback) => {
        callback(null, params);
      });

      const plugin = constructPlugin({ domainName: "test_domain" });
      plugin.apigateway = new aws.APIGateway();
      plugin.route53 = new aws.Route53();
      plugin.acm = new aws.ACM();
      plugin.initializeVariables();
      await plugin.createDomains();
      expect(consoleOutput[0]).to.equal(`Custom domain test_domain already exists.`);
    });

    afterEach(() => {
      AWS.restore();
      consoleOutput = [];
    });
  });

  describe("Select Hosted Zone", () => {
    it("Natural order", async () => {
      AWS.mock("Route53", "listHostedZones", (params, callback) => {
        callback(null, {
          HostedZones: [
            { Name: "aaa.com.", Id: "/hostedzone/test_id_0", Config: { PrivateZone: false } },
            { Name: "bbb.aaa.com.", Id: "/hostedzone/test_id_1", Config: { PrivateZone: false } },
            { Name: "ccc.bbb.aaa.com.", Id: "/hostedzone/test_id_2", Config: { PrivateZone: false } },
            { Name: "ddd.ccc.bbb.aaa.com.", Id: "/hostedzone/test_id_3", Config: { PrivateZone: false } },
          ],
        });
      });

      const plugin = constructPlugin({domainName: "ccc.bbb.aaa.com"});
      plugin.route53 = new aws.Route53();
      plugin.initializeVariables();
      const result = await plugin.getRoute53HostedZoneId(plugin.domains[0]);
      expect(result).to.equal("test_id_2");
    });

    it("Reverse order", async () => {
      AWS.mock("Route53", "listHostedZones", (params, callback) => {
        callback(null, {
          HostedZones: [
            { Name: "ddd.ccc.bbb.aaa.com.", Id: "/hostedzone/test_id_0", Config: { PrivateZone: false } },
            { Name: "ccc.bbb.aaa.com.", Id: "/hostedzone/test_id_1", Config: { PrivateZone: false } },
            { Name: "bbb.aaa.com.", Id: "/hostedzone/test_id_2", Config: { PrivateZone: false } },
            { Name: "aaa.com.", Id: "/hostedzone/test_id_3", Config: { PrivateZone: false } },
          ],
        });
      });

      const plugin = constructPlugin({domainName: "test.ccc.bbb.aaa.com"});
      plugin.route53 = new aws.Route53();
      plugin.initializeVariables();

      const result = await plugin.getRoute53HostedZoneId(plugin.domains[0]);
      expect(result).to.equal("test_id_1");
    });

    it("Random order", async () => {
      AWS.mock("Route53", "listHostedZones", (params, callback) => {
        callback(null, {
          HostedZones: [
            { Name: "bbb.aaa.com.", Id: "/hostedzone/test_id_0", Config: { PrivateZone: false } },
            { Name: "ddd.ccc.bbb.aaa.com.", Id: "/hostedzone/test_id_1", Config: { PrivateZone: false } },
            { Name: "ccc.bbb.aaa.com.", Id: "/hostedzone/test_id_2", Config: { PrivateZone: false } },
            { Name: "aaa.com.", Id: "/hostedzone/test_id_3", Config: { PrivateZone: false } },
          ],
        });
      });

      const plugin = constructPlugin({domainName: "test.ccc.bbb.aaa.com"});
      plugin.route53 = new aws.Route53();
      plugin.initializeVariables();

      const result = await plugin.getRoute53HostedZoneId(plugin.domains[0]);
      expect(result).to.equal("test_id_2");
    });

    it("Sub domain name - only root hosted zones", async () => {
      AWS.mock("Route53", "listHostedZones", (params, callback) => {
        callback(null, {
          HostedZones: [
            { Name: "aaa.com.", Id: "/hostedzone/test_id_0", Config: { PrivateZone: false } },
            { Name: "bbb.fr.", Id: "/hostedzone/test_id_1", Config: { PrivateZone: false } },
            { Name: "ccc.com.", Id: "/hostedzone/test_id_3", Config: { PrivateZone: false } },
          ],
        });
      });

      const plugin = constructPlugin({domainName: "bar.foo.bbb.fr"});
      plugin.route53 = new aws.Route53();
      plugin.initializeVariables();

      const result = await plugin.getRoute53HostedZoneId(plugin.domains[0]);
      expect(result).to.equal("test_id_1");
    });

    it("With matching root and sub hosted zone", async () => {
      AWS.mock("Route53", "listHostedZones", (params, callback) => {
        callback(null, {
          HostedZones: [
            { Name: "a.aaa.com.", Id: "/hostedzone/test_id_0", Config: { PrivateZone: false } },
            { Name: "aaa.com.", Id: "/hostedzone/test_id_1", Config: { PrivateZone: false } },
          ],
        });
      });

      const plugin = constructPlugin({domainName: "test.a.aaa.com"});
      plugin.route53 = new aws.Route53();
      plugin.initializeVariables();

      const result = await plugin.getRoute53HostedZoneId(plugin.domains[0]);
      expect(result).to.equal("test_id_0");
    });

    it("Sub domain name - natural order", async () => {
      AWS.mock("Route53", "listHostedZones", (params, callback) => {
        callback(null, {
          HostedZones: [
            { Name: "aaa.com.", Id: "/hostedzone/test_id_0", Config: { PrivateZone: false } },
            { Name: "bbb.fr.", Id: "/hostedzone/test_id_1", Config: { PrivateZone: false } },
            { Name: "foo.bbb.fr.", Id: "/hostedzone/test_id_3", Config: { PrivateZone: false } },
            { Name: "ccc.com.", Id: "/hostedzone/test_id_4", Config: { PrivateZone: false } },
          ],
        });
      });

      const plugin = constructPlugin({domainName: "bar.foo.bbb.fr"});
      plugin.route53 = new aws.Route53();
      plugin.initializeVariables();

      const result = await plugin.getRoute53HostedZoneId(plugin.domains[0]);
      expect(result).to.equal("test_id_3");
    });

    it("Sub domain name - reverse order", async () => {
      AWS.mock("Route53", "listHostedZones", (params, callback) => {
        callback(null, {
          HostedZones: [
            { Name: "foo.bbb.fr.", Id: "/hostedzone/test_id_3", Config: { PrivateZone: false } },
            { Name: "bbb.fr.", Id: "/hostedzone/test_id_1", Config: { PrivateZone: false } },
            { Name: "ccc.com.", Id: "/hostedzone/test_id_4", Config: { PrivateZone: false } },
            { Name: "aaa.com.", Id: "/hostedzone/test_id_0", Config: { PrivateZone: false } },
          ],
        });
      });

      const plugin = constructPlugin({domainName: "bar.foo.bbb.fr"});
      plugin.route53 = new aws.Route53();
      plugin.initializeVariables();

      const result = await plugin.getRoute53HostedZoneId(plugin.domains[0]);
      expect(result).to.equal("test_id_3");
    });

    it("Sub domain name - random order", async () => {
      AWS.mock("Route53", "listHostedZones", (params, callback) => {
        callback(null, {
          HostedZones: [
            { Name: "bbb.fr.", Id: "/hostedzone/test_id_1", Config: { PrivateZone: false } },
            { Name: "aaa.com.", Id: "/hostedzone/test_id_0", Config: { PrivateZone: false } },
            { Name: "foo.bbb.fr.", Id: "/hostedzone/test_id_3", Config: { PrivateZone: false } },
          ],
        });
      });

      const plugin = constructPlugin({domainName: "bar.foo.bbb.fr"});
      plugin.route53 = new aws.Route53();
      plugin.initializeVariables();

      const result = await plugin.getRoute53HostedZoneId(plugin.domains[0]);
      expect(result).to.equal("test_id_3");
    });

    it("Private zone domain name", async () => {
      AWS.mock("Route53", "listHostedZones", (params, callback) => {
        callback(null, {
          HostedZones: [
            { Name: "aaa.com.", Id: "/hostedzone/test_id_1", Config: { PrivateZone: false } },
            { Name: "aaa.com.", Id: "/hostedzone/test_id_0", Config: { PrivateZone: true } }],
        });
      });

      const plugin = constructPlugin({domainName: "aaa.com", hostedZonePrivate: true});
      plugin.route53 = new aws.Route53();
      plugin.initializeVariables();

      const result = await plugin.getRoute53HostedZoneId(plugin.domains[0]);
      expect(result).to.equal("test_id_0");
    });

    it("Undefined hostedZonePrivate should still allow private domains", async () => {
      AWS.mock("Route53", "listHostedZones", (params, callback) => {
        callback(null, {
          HostedZones: [
            { Name: "aaa.com.", Id: "/hostedzone/test_id_0", Config: { PrivateZone: true } },
          ],
        });
      });

      const plugin = constructPlugin({domainName: "aaa.com"});
      plugin.route53 = new aws.Route53();
      plugin.initializeVariables();

      const result = await plugin.getRoute53HostedZoneId(plugin.domains[0]);
      expect(result).to.equal("test_id_0");
    });

    afterEach(() => {
      AWS.restore();
      consoleOutput = [];
    });
  });

  describe("Error Catching", () => {
    it("If a certificate cannot be found when a name is given", async () => {
      AWS.mock("ACM", "listCertificates", certTestData);

      const options = {
        certificateName: "does_not_exist",
        domainName: "",
      };
      const plugin = constructPlugin(options);
      plugin.acm = new aws.ACM();
      plugin.initializeVariables();

      return plugin.getCertArn(plugin.domains[0]).then(() => {
        throw new Error("Test has failed. getCertArn did not catch errors.");
      }).catch((err) => {
        const expectedErrorMessage = "Error: Could not find the certificate does_not_exist.";
        expect(err.message).to.equal(expectedErrorMessage);
      });
    });

    it("Fail getHostedZone", async () => {
      AWS.mock("Route53", "listHostedZones", (params, callback) => {
        callback(null, { HostedZones: [{ Name: "no_hosted_zone", Id: "test_id" }] });
      });

      const plugin = constructPlugin({ domainName: "test_domain"});
      plugin.route53 = new aws.Route53();
      plugin.initializeVariables();

      return plugin.getRoute53HostedZoneId(plugin.domains[0]).then(() => {
        throw new Error("Test has failed, getHostedZone did not catch errors.");
      }).catch((err) => {
        const expectedErrorMessage = "Error: Could not find hosted zone \"test_domain\"";
        expect(err.message).to.equal(expectedErrorMessage);
      });
    });

    it("Domain summary failed", async () => {
      AWS.mock("APIGateway", "getDomainName", (params, callback) => {
        callback(null, null);
      });
      const plugin = constructPlugin({ domainName: "test_domain"});
      plugin.apigateway = new aws.APIGateway();
      plugin.initializeVariables();

      return plugin.domainSummaries().then(() => {
        // check if distribution domain name is printed
      }).catch((err) => {
        const expectedErrorMessage = `Error: Unable to fetch information about test_domain`;
        expect(err.message).to.equal(expectedErrorMessage);
      });
    });

    it("Should log if SLS_DEBUG is set", async () => {
      const plugin = constructPlugin({ domainName: "test_domain" });
      plugin.initializeVariables();

      // set sls debug to true
      process.env.SLS_DEBUG = "True";
      plugin.logIfDebug("test message");
      expect(consoleOutput[0]).to.contain("test message");
    });

    it("Should not log if SLS_DEBUG is not set", async () => {
      const plugin = constructPlugin({ domainName: "test_domain" });
      plugin.initializeVariables();

      plugin.logIfDebug("test message");
      expect(consoleOutput).to.not.contain("test message");
    });

    afterEach(() => {
      AWS.restore();
      consoleOutput = [];
      process.env.SLS_DEBUG = "";
    });
  });

  describe("Summary Printing", () => {
    it("Prints Summary", async () => {
      AWS.mock("ApiGatewayV2", "getDomainName", (params, callback) => {
        callback(null, { domainName: params, distributionDomainName: "test_distributed_domain_name" });
      });
      const plugin = constructPlugin({domainName: "test_domain"});
      plugin.apigatewayV2 = new aws.ApiGatewayV2();
      plugin.initializeVariables();

      await plugin.domainSummaries();
      expect(consoleOutput[0]).to.contain("Serverless Domain Manager Summary");
      expect(consoleOutput[1]).to.contain("Distribution Domain Name");
      expect(consoleOutput[2]).to.contain("test_domain");
      expect(consoleOutput[3]).to.contain("test_distributed_domain_name");
    });

    afterEach(() => {
      AWS.restore();
      consoleOutput = [];
    });
  });

  describe("Enable/disable functionality", () => {
    it("Should enable the plugin by default", () => {
      const plugin = constructPlugin({});

      plugin.initializeVariables();

      const returnedCreds = plugin.apigateway.config.credentials;
      expect(returnedCreds.accessKeyId).to.equal(testCreds.accessKeyId);
      expect(returnedCreds.sessionToken).to.equal(testCreds.sessionToken);
      expect(plugin.domains).length.to.be.greaterThan(0);
      for (const domain of plugin.domains) {
        expect(domain.enabled).to.equal(true);
      }
    });

    it("Should enable the plugin when passing a true parameter with type boolean", () => {
      const plugin = constructPlugin({ enabled: true });

      plugin.initializeVariables();

      const returnedCreds = plugin.apigateway.config.credentials;
      expect(returnedCreds.accessKeyId).to.equal(testCreds.accessKeyId);
      expect(returnedCreds.sessionToken).to.equal(testCreds.sessionToken);
      expect(plugin.domains).length.to.be.greaterThan(0);
      for (const domain of plugin.domains) {
        expect(domain.enabled).to.equal(true);
      }
    });

    it("Should enable the plugin when passing a true parameter with type string", () => {
      const plugin = constructPlugin({ enabled: "true" });

      plugin.initializeVariables();

      const returnedCreds = plugin.apigateway.config.credentials;
      expect(returnedCreds.accessKeyId).to.equal(testCreds.accessKeyId);
      expect(returnedCreds.sessionToken).to.equal(testCreds.sessionToken);
      expect(plugin.domains).length.to.be.greaterThan(0);
      for (const domain of plugin.domains) {
        expect(domain.enabled).to.equal(true);
      }
    });

    it("Should disable the plugin when passing a false parameter with type boolean", () => {
      const plugin = constructPlugin({ enabled: false });

      plugin.initializeVariables();

      expect(plugin.domains.length).to.equal(0);
    });

    it("Should disable the plugin when passing a false parameter with type string", () => {
      const plugin = constructPlugin({ enabled: "false" });

      plugin.initializeVariables();

      expect(plugin.domains.length).to.equal(0);
    });

    it("createDomain should do nothing when domain manager is disabled", async () => {
      const plugin = constructPlugin({ enabled: false });

      await plugin.hookWrapper(plugin.createDomains);

      expect(plugin.domains.length).to.equal(0);
    });

    it("deleteDomain should do nothing when domain manager is disabled", async () => {
      const plugin = constructPlugin({ enabled: false });

      await plugin.hookWrapper(plugin.deleteDomains);

      expect(plugin.domains.length).to.equal(0);
    });

    it("setUpBasePathMapping should do nothing when domain manager is disabled", async () => {
      const plugin = constructPlugin({ enabled: false });

      await plugin.hookWrapper(plugin.setupBasePathMappings);

      expect(plugin.domains.length).to.equal(0);
    });

    it("removeBasePathMapping should do nothing when domain manager is disabled", async () => {
      const plugin = constructPlugin({ enabled: false });

      await plugin.hookWrapper(plugin.removeBasePathMappings);

      expect(plugin.domains.length).to.equal(0);
    });

    it("domainSummary should do nothing when domain manager is disabled", async () => {
      const plugin = constructPlugin({ enabled: false });

      await plugin.hookWrapper(plugin.domainSummaries);

      expect(plugin.domains.length).to.equal(0);
    });

    it("Should throw an Error when passing a parameter that is not boolean", () => {
      const plugin = constructPlugin({ enabled: 0 });

      let errored = false;
      try {
        plugin.initializeVariables();
      } catch (err) {
        errored = true;
        expect(err.message).to.equal("serverless-domain-manager: Ambiguous enablement boolean: \"0\"");
      }
      expect(errored).to.equal(true);
    });

    it("Should throw an Error when passing a parameter that cannot be converted to boolean", () => {
      const plugin = constructPlugin({ enabled: "yes" });

      let errored = false;
      try {
        plugin.initializeVariables();
      } catch (err) {
        errored = true;
        expect(err.message).to.equal("serverless-domain-manager: Ambiguous enablement boolean: \"yes\"");
      }
      expect(errored).to.equal(true);
    });

    afterEach(() => {
      consoleOutput = [];
    });
  });

  describe("Missing plugin configuration", () => {
    it("Should thrown an Error when plugin customDomain configuration object is missing", () => {
      const plugin = constructPlugin({});
      delete plugin.serverless.service.custom.customDomain;

      let errored = false;
      try {
        plugin.initializeVariables();
      } catch (err) {
        errored = true;
        expect(err.message).to.equal("serverless-domain-manager: Plugin configuration is missing.");
      }
      expect(errored).to.equal(true);
    });

    it("Should thrown an Error when Serverless custom configuration object is missing", () => {
      const plugin = constructPlugin({});
      delete plugin.serverless.service.custom;

      let errored = false;
      try {
        plugin.initializeVariables();
      } catch (err) {
        errored = true;
        expect(err.message).to.equal("serverless-domain-manager: Plugin configuration is missing.");
      }
      expect(errored).to.equal(true);
    });

    afterEach(() => {
      consoleOutput = [];
    });
  });

<<<<<<< HEAD
  describe("autoDomain deploy", () => {
    it("Should be disabled by default", () => {
      const plugin = constructPlugin({ domainName: "test_domain" });
      plugin.initializeVariables();
      expect(plugin.serverless.service.custom.customDomain.autoDomain).to.equal(undefined);
    });

    it("updateCloudFormationOutputs should call createDomain when autoDomain is true", async () => {
      AWS.mock("ApiGatewayV2", "getDomainName", (params, callback) => {
        callback(null, params);
      });
      const plugin = constructPlugin({
        autoDomain: true,
        basePath: "test_basepath",
        createRoute53Record: false,
        domainName: "test_domain",
        restApiId: "test_rest_api_id",
      });
      plugin.initializeVariables();

      plugin.apigateway = new aws.APIGateway();
      plugin.apigatewayV2 = new aws.ApiGatewayV2();
      plugin.cloudformation = new aws.CloudFormation();

      plugin.domains[0].apiMapping = {ApiMappingId: "test_mapping_id"};

      const spy = chai.spy.on(plugin.apigatewayV2, "getDomainName");

      await plugin.updateCloudFormationOutputs();

      expect(plugin.serverless.service.custom.customDomain.autoDomain).to.equal(true);
      expect(spy).to.have.been.called();
    });

    it("updateCloudFormationOutputs should not call createDomain when autoDomain is not true", async () => {
      AWS.mock("ApiGatewayV2", "getDomainName", (params, callback) => {
        callback(null, params);
      });

      const plugin = constructPlugin({
        autoDomain: false,
        basePath: "test_basepath",
        createRoute53Record: false,
        domainName: "test_domain",
        restApiId: "test_rest_api_id",
      });
      plugin.initializeVariables();

      plugin.apigateway = new aws.APIGateway();
      plugin.apigatewayV2 = new aws.ApiGatewayV2();
      plugin.cloudformation = new aws.CloudFormation();

      plugin.domains[0].apiMapping = {ApiMappingId: "test_mapping_id"};

      const spy1 = chai.spy.on(plugin.apigateway, "createDomainName");
      const spy2 = chai.spy.on(plugin.apigatewayV2, "createDomainName");

      await plugin.updateCloudFormationOutputs();

      expect(plugin.serverless.service.custom.customDomain.autoDomain).to.equal(false);
      expect(spy1).to.have.not.been.called();
      expect(spy2).to.have.not.been.called();
    });

    it("removeBasePathMapping should call deleteDomain when autoDomain is true", async () => {
      AWS.mock("CloudFormation", "describeStackResource", (params, callback) => {
        callback(null, {
          StackResourceDetail:
          {
            LogicalResourceId: "ApiGatewayRestApi",
            PhysicalResourceId: "test_rest_api_id",
          },
        });
      });
      AWS.mock("ApiGatewayV2", "getApiMappings", (params, callback) => {
        callback(null, {
          Items: [
            { ApiId: "test_rest_api_id", MappingKey: "test", ApiMappingId: "test_mapping_id", Stage: "test" },
          ],
        });
      });
      AWS.mock("ApiGatewayV2", "deleteApiMapping", (params, callback) => {
        callback(null, params);
      });
      AWS.mock("ApiGatewayV2", "deleteDomainName", (params, callback) => {
        callback(null, params);
      });
      AWS.mock("ApiGatewayV2", "getDomainName", (params, callback) => {
        callback(null, params);
      });

      const plugin = constructPlugin({
        autoDomain: true,
        basePath: "test_basepath",
        createRoute53Record: false,
        domainName: "test_domain",
        restApiId: "test_rest_api_id",
      });
      plugin.initializeVariables();

      plugin.apigatewayV2 = new aws.ApiGatewayV2();
      plugin.cloudformation = new aws.CloudFormation();

      plugin.domains[0].apiMapping = {ApiMappingId: "test_mapping_id"};

      const spy = chai.spy.on(plugin.apigatewayV2, "deleteDomainName");

      await plugin.removeBasePathMappings();

      expect(plugin.serverless.service.custom.customDomain.autoDomain).to.equal(true);
      expect(spy).to.have.been.called.with({DomainName: "test_domain"});
    });

    it("removeBasePathMapping should not call deleteDomain when autoDomain is not true", async () => {
      AWS.mock("CloudFormation", "describeStackResource", (params, callback) => {
        callback(null, {
          StackResourceDetail:
          {
            LogicalResourceId: "ApiGatewayRestApi",
            PhysicalResourceId: "test_rest_api_id",
          },
        });
      });
      AWS.mock("ApiGatewayV2", "getApiMappings", (params, callback) => {
        callback(null, {
          Items: [
            { ApiId: "test_rest_api_id", MappingKey: "test", ApiMappingId: "test_mapping_id", Stage: "test" },
          ],
        });
      });
      AWS.mock("ApiGatewayV2", "deleteApiMapping", (params, callback) => {
        callback(null, params);
      });
      AWS.mock("ApiGatewayV2", "deleteDomainName", (params, callback) => {
        callback(null, params);
      });
      AWS.mock("ApiGatewayV2", "getDomainName", (params, callback) => {
        callback(null, params);
      });

      const plugin = constructPlugin({
        autoDomain: false,
        basePath: "test_basepath",
        createRoute53Record: false,
        domainName: "test_domain",
        restApiId: "test_rest_api_id",
      });
      plugin.initializeVariables();

      plugin.apigatewayV2 = new aws.ApiGatewayV2();
      plugin.cloudformation = new aws.CloudFormation();

      plugin.domains[0].apiMapping = {ApiMappingId: "test_mapping_id"};

      const spy = chai.spy.on(plugin.apigatewayV2, "deleteDomainName");

      await plugin.removeBasePathMappings();

      expect(plugin.serverless.service.custom.customDomain.autoDomain).to.equal(false);
      expect(spy).to.have.not.been.called();
    });

    afterEach(() => {
      consoleOutput = [];
=======
  describe("AWS paged results", () => {
    it("Should combine paged results into a list", async () => {
      let callCount = 0;
      const responses = [{
        Items: ["a", "b"],
        NextToken: "1",
      },
      {
        Items: ["c", "d"],
        NextToken: "2",
      },
      {
        Items: ["e"],
      },
      {
        Items: ["f"], // this call should never happen since its after the last request that included a token
      }];
      AWS.mock("ApiGatewayV2", "getApiMappings", (params, callback) => {
        callback(null, responses[callCount++]);
      });

      const plugin = constructPlugin({});
      const results = await plugin.getAWSPagedResults(
          new aws.ApiGatewayV2(),
          "getApiMappings",
          "Items",
          "NextToken",
          "NextToken",
          { DomainName: "example.com"},
      );
      expect(results).to.deep.equal([ "a", "b", "c", "d", "e" ]);
      AWS.restore();
>>>>>>> 36bd088b
    });
  });
});<|MERGE_RESOLUTION|>--- conflicted
+++ resolved
@@ -3,17 +3,10 @@
 import chai = require("chai");
 import spies = require("chai-spies");
 import "mocha";
-<<<<<<< HEAD
-import DomainInfo = require("../../DomainInfo");
-import DomainConfig = require("../../DomainConfig");
-import Globals from "../../Globals";
-import ServerlessCustomDomain = require("../../index");
-=======
 import DomainConfig = require("../../src/DomainConfig");
 import DomainInfo = require("../../src/DomainInfo");
 import Globals from "../../src/Globals";
 import ServerlessCustomDomain = require("../../src/index");
->>>>>>> 36bd088b
 
 const expect = chai.expect;
 chai.use(spies);
@@ -1487,172 +1480,6 @@
     });
   });
 
-<<<<<<< HEAD
-  describe("autoDomain deploy", () => {
-    it("Should be disabled by default", () => {
-      const plugin = constructPlugin({ domainName: "test_domain" });
-      plugin.initializeVariables();
-      expect(plugin.serverless.service.custom.customDomain.autoDomain).to.equal(undefined);
-    });
-
-    it("updateCloudFormationOutputs should call createDomain when autoDomain is true", async () => {
-      AWS.mock("ApiGatewayV2", "getDomainName", (params, callback) => {
-        callback(null, params);
-      });
-      const plugin = constructPlugin({
-        autoDomain: true,
-        basePath: "test_basepath",
-        createRoute53Record: false,
-        domainName: "test_domain",
-        restApiId: "test_rest_api_id",
-      });
-      plugin.initializeVariables();
-
-      plugin.apigateway = new aws.APIGateway();
-      plugin.apigatewayV2 = new aws.ApiGatewayV2();
-      plugin.cloudformation = new aws.CloudFormation();
-
-      plugin.domains[0].apiMapping = {ApiMappingId: "test_mapping_id"};
-
-      const spy = chai.spy.on(plugin.apigatewayV2, "getDomainName");
-
-      await plugin.updateCloudFormationOutputs();
-
-      expect(plugin.serverless.service.custom.customDomain.autoDomain).to.equal(true);
-      expect(spy).to.have.been.called();
-    });
-
-    it("updateCloudFormationOutputs should not call createDomain when autoDomain is not true", async () => {
-      AWS.mock("ApiGatewayV2", "getDomainName", (params, callback) => {
-        callback(null, params);
-      });
-
-      const plugin = constructPlugin({
-        autoDomain: false,
-        basePath: "test_basepath",
-        createRoute53Record: false,
-        domainName: "test_domain",
-        restApiId: "test_rest_api_id",
-      });
-      plugin.initializeVariables();
-
-      plugin.apigateway = new aws.APIGateway();
-      plugin.apigatewayV2 = new aws.ApiGatewayV2();
-      plugin.cloudformation = new aws.CloudFormation();
-
-      plugin.domains[0].apiMapping = {ApiMappingId: "test_mapping_id"};
-
-      const spy1 = chai.spy.on(plugin.apigateway, "createDomainName");
-      const spy2 = chai.spy.on(plugin.apigatewayV2, "createDomainName");
-
-      await plugin.updateCloudFormationOutputs();
-
-      expect(plugin.serverless.service.custom.customDomain.autoDomain).to.equal(false);
-      expect(spy1).to.have.not.been.called();
-      expect(spy2).to.have.not.been.called();
-    });
-
-    it("removeBasePathMapping should call deleteDomain when autoDomain is true", async () => {
-      AWS.mock("CloudFormation", "describeStackResource", (params, callback) => {
-        callback(null, {
-          StackResourceDetail:
-          {
-            LogicalResourceId: "ApiGatewayRestApi",
-            PhysicalResourceId: "test_rest_api_id",
-          },
-        });
-      });
-      AWS.mock("ApiGatewayV2", "getApiMappings", (params, callback) => {
-        callback(null, {
-          Items: [
-            { ApiId: "test_rest_api_id", MappingKey: "test", ApiMappingId: "test_mapping_id", Stage: "test" },
-          ],
-        });
-      });
-      AWS.mock("ApiGatewayV2", "deleteApiMapping", (params, callback) => {
-        callback(null, params);
-      });
-      AWS.mock("ApiGatewayV2", "deleteDomainName", (params, callback) => {
-        callback(null, params);
-      });
-      AWS.mock("ApiGatewayV2", "getDomainName", (params, callback) => {
-        callback(null, params);
-      });
-
-      const plugin = constructPlugin({
-        autoDomain: true,
-        basePath: "test_basepath",
-        createRoute53Record: false,
-        domainName: "test_domain",
-        restApiId: "test_rest_api_id",
-      });
-      plugin.initializeVariables();
-
-      plugin.apigatewayV2 = new aws.ApiGatewayV2();
-      plugin.cloudformation = new aws.CloudFormation();
-
-      plugin.domains[0].apiMapping = {ApiMappingId: "test_mapping_id"};
-
-      const spy = chai.spy.on(plugin.apigatewayV2, "deleteDomainName");
-
-      await plugin.removeBasePathMappings();
-
-      expect(plugin.serverless.service.custom.customDomain.autoDomain).to.equal(true);
-      expect(spy).to.have.been.called.with({DomainName: "test_domain"});
-    });
-
-    it("removeBasePathMapping should not call deleteDomain when autoDomain is not true", async () => {
-      AWS.mock("CloudFormation", "describeStackResource", (params, callback) => {
-        callback(null, {
-          StackResourceDetail:
-          {
-            LogicalResourceId: "ApiGatewayRestApi",
-            PhysicalResourceId: "test_rest_api_id",
-          },
-        });
-      });
-      AWS.mock("ApiGatewayV2", "getApiMappings", (params, callback) => {
-        callback(null, {
-          Items: [
-            { ApiId: "test_rest_api_id", MappingKey: "test", ApiMappingId: "test_mapping_id", Stage: "test" },
-          ],
-        });
-      });
-      AWS.mock("ApiGatewayV2", "deleteApiMapping", (params, callback) => {
-        callback(null, params);
-      });
-      AWS.mock("ApiGatewayV2", "deleteDomainName", (params, callback) => {
-        callback(null, params);
-      });
-      AWS.mock("ApiGatewayV2", "getDomainName", (params, callback) => {
-        callback(null, params);
-      });
-
-      const plugin = constructPlugin({
-        autoDomain: false,
-        basePath: "test_basepath",
-        createRoute53Record: false,
-        domainName: "test_domain",
-        restApiId: "test_rest_api_id",
-      });
-      plugin.initializeVariables();
-
-      plugin.apigatewayV2 = new aws.ApiGatewayV2();
-      plugin.cloudformation = new aws.CloudFormation();
-
-      plugin.domains[0].apiMapping = {ApiMappingId: "test_mapping_id"};
-
-      const spy = chai.spy.on(plugin.apigatewayV2, "deleteDomainName");
-
-      await plugin.removeBasePathMappings();
-
-      expect(plugin.serverless.service.custom.customDomain.autoDomain).to.equal(false);
-      expect(spy).to.have.not.been.called();
-    });
-
-    afterEach(() => {
-      consoleOutput = [];
-=======
   describe("AWS paged results", () => {
     it("Should combine paged results into a list", async () => {
       let callCount = 0;
@@ -1685,7 +1512,173 @@
       );
       expect(results).to.deep.equal([ "a", "b", "c", "d", "e" ]);
       AWS.restore();
->>>>>>> 36bd088b
+    });
+  });
+
+  describe("autoDomain deploy", () => {
+    it("Should be disabled by default", () => {
+      const plugin = constructPlugin({ domainName: "test_domain" });
+      plugin.initializeVariables();
+      expect(plugin.serverless.service.custom.customDomain.autoDomain).to.equal(undefined);
+    });
+
+    it("updateCloudFormationOutputs should call createDomain when autoDomain is true", async () => {
+      AWS.mock("ApiGatewayV2", "getDomainName", (params, callback) => {
+        callback(null, params);
+      });
+      const plugin = constructPlugin({
+        autoDomain: true,
+        basePath: "test_basepath",
+        createRoute53Record: false,
+        domainName: "test_domain",
+        restApiId: "test_rest_api_id",
+      });
+      plugin.initializeVariables();
+
+      plugin.apigateway = new aws.APIGateway();
+      plugin.apigatewayV2 = new aws.ApiGatewayV2();
+      plugin.cloudformation = new aws.CloudFormation();
+
+      plugin.domains[0].apiMapping = {ApiMappingId: "test_mapping_id"};
+
+      const spy = chai.spy.on(plugin.apigatewayV2, "getDomainName");
+
+      await plugin.updateCloudFormationOutputs();
+
+      expect(plugin.serverless.service.custom.customDomain.autoDomain).to.equal(true);
+      expect(spy).to.have.been.called();
+    });
+
+    it("updateCloudFormationOutputs should not call createDomain when autoDomain is not true", async () => {
+      AWS.mock("ApiGatewayV2", "getDomainName", (params, callback) => {
+        callback(null, params);
+      });
+
+      const plugin = constructPlugin({
+        autoDomain: false,
+        basePath: "test_basepath",
+        createRoute53Record: false,
+        domainName: "test_domain",
+        restApiId: "test_rest_api_id",
+      });
+      plugin.initializeVariables();
+
+      plugin.apigateway = new aws.APIGateway();
+      plugin.apigatewayV2 = new aws.ApiGatewayV2();
+      plugin.cloudformation = new aws.CloudFormation();
+
+      plugin.domains[0].apiMapping = {ApiMappingId: "test_mapping_id"};
+
+      const spy1 = chai.spy.on(plugin.apigateway, "createDomainName");
+      const spy2 = chai.spy.on(plugin.apigatewayV2, "createDomainName");
+
+      await plugin.updateCloudFormationOutputs();
+
+      expect(plugin.serverless.service.custom.customDomain.autoDomain).to.equal(false);
+      expect(spy1).to.have.not.been.called();
+      expect(spy2).to.have.not.been.called();
+    });
+
+    it("removeBasePathMapping should call deleteDomain when autoDomain is true", async () => {
+      AWS.mock("CloudFormation", "describeStackResource", (params, callback) => {
+        callback(null, {
+          StackResourceDetail:
+          {
+            LogicalResourceId: "ApiGatewayRestApi",
+            PhysicalResourceId: "test_rest_api_id",
+          },
+        });
+      });
+      AWS.mock("ApiGatewayV2", "getApiMappings", (params, callback) => {
+        callback(null, {
+          Items: [
+            { ApiId: "test_rest_api_id", MappingKey: "test", ApiMappingId: "test_mapping_id", Stage: "test" },
+          ],
+        });
+      });
+      AWS.mock("ApiGatewayV2", "deleteApiMapping", (params, callback) => {
+        callback(null, params);
+      });
+      AWS.mock("ApiGatewayV2", "deleteDomainName", (params, callback) => {
+        callback(null, params);
+      });
+      AWS.mock("ApiGatewayV2", "getDomainName", (params, callback) => {
+        callback(null, params);
+      });
+
+      const plugin = constructPlugin({
+        autoDomain: true,
+        basePath: "test_basepath",
+        createRoute53Record: false,
+        domainName: "test_domain",
+        restApiId: "test_rest_api_id",
+      });
+      plugin.initializeVariables();
+
+      plugin.apigatewayV2 = new aws.ApiGatewayV2();
+      plugin.cloudformation = new aws.CloudFormation();
+
+      plugin.domains[0].apiMapping = {ApiMappingId: "test_mapping_id"};
+
+      const spy = chai.spy.on(plugin.apigatewayV2, "deleteDomainName");
+
+      await plugin.removeBasePathMappings();
+
+      expect(plugin.serverless.service.custom.customDomain.autoDomain).to.equal(true);
+      expect(spy).to.have.been.called.with({DomainName: "test_domain"});
+    });
+
+    it("removeBasePathMapping should not call deleteDomain when autoDomain is not true", async () => {
+      AWS.mock("CloudFormation", "describeStackResource", (params, callback) => {
+        callback(null, {
+          StackResourceDetail:
+          {
+            LogicalResourceId: "ApiGatewayRestApi",
+            PhysicalResourceId: "test_rest_api_id",
+          },
+        });
+      });
+      AWS.mock("ApiGatewayV2", "getApiMappings", (params, callback) => {
+        callback(null, {
+          Items: [
+            { ApiId: "test_rest_api_id", MappingKey: "test", ApiMappingId: "test_mapping_id", Stage: "test" },
+          ],
+        });
+      });
+      AWS.mock("ApiGatewayV2", "deleteApiMapping", (params, callback) => {
+        callback(null, params);
+      });
+      AWS.mock("ApiGatewayV2", "deleteDomainName", (params, callback) => {
+        callback(null, params);
+      });
+      AWS.mock("ApiGatewayV2", "getDomainName", (params, callback) => {
+        callback(null, params);
+      });
+
+      const plugin = constructPlugin({
+        autoDomain: false,
+        basePath: "test_basepath",
+        createRoute53Record: false,
+        domainName: "test_domain",
+        restApiId: "test_rest_api_id",
+      });
+      plugin.initializeVariables();
+
+      plugin.apigatewayV2 = new aws.ApiGatewayV2();
+      plugin.cloudformation = new aws.CloudFormation();
+
+      plugin.domains[0].apiMapping = {ApiMappingId: "test_mapping_id"};
+
+      const spy = chai.spy.on(plugin.apigatewayV2, "deleteDomainName");
+
+      await plugin.removeBasePathMappings();
+
+      expect(plugin.serverless.service.custom.customDomain.autoDomain).to.equal(false);
+      expect(spy).to.have.not.been.called();
+    });
+
+    afterEach(() => {
+      consoleOutput = [];
     });
   });
 });
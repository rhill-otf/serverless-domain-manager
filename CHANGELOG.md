--- conflicted
+++ resolved
@@ -6,18 +6,16 @@
 
 ## [Unreleased]
 
-<<<<<<< HEAD
-## [3.1.1] - 2019-03-19
+## [3.2.1] - 2019-03-22
 
 ### Added
 - Display error messages from AWS if SLS_DEBUG is set
 - Updated README with behavior change and required permissions
-=======
+
 ## [3.2.0] - 2019-03-22
 
 ### Added
 - Create AAAA Alias for IPv6 Support
->>>>>>> f13755d6
 
 ## [3.1.0] - 2019-03-01
 

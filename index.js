--- conflicted
+++ resolved
@@ -298,25 +298,18 @@
       },
     };
 
-<<<<<<< HEAD
     if (this.endpointType === endpointTypes.edge) {
       createDomainNameParams.certificateArn = givenCertificateArn;
     } else if (this.endpointType === endpointTypes.regional) {
       createDomainNameParams.regionalCertificateArn = givenCertificateArn;
     }
 
-
-    // This will return the domain name (used in changeResourceRecordSet)
-    const createDomain = this.apigateway.createDomainName(createDomainNameParams).promise();
-    return createDomain.then(data => data.distributionDomainName || data.regionalDomainName);
-=======
     /* This will return the distributionDomainName (used in changeResourceRecordSet)
       if the domain name already exists, the distribution domain name will be returned */
     return this.getDomain().then(data => data.distributionDomainName).catch(() => {
       const createDomain = this.apigateway.createDomainName(createDomainNameParams).promise();
-      return createDomain.then(data => data.distributionDomainName);
-    });
->>>>>>> c6e8b656
+      return createDomain.then(data => data.distributionDomainName || data.regionalDomainName);
+    });
   }
 
   /*

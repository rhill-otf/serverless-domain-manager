{
  "name": "serverless-domain-manager",
<<<<<<< HEAD
  "version": "3.2.3",
=======
  "version": "3.2.4",
>>>>>>> 84558ebd
  "engines": {
    "node": ">=4.0"
  },
  "description": "Serverless plugin for managing custom domains with API Gateways.",
  "author": "Amplify Education Inc",
  "license": "MIT",
  "repository": {
    "type": "git",
    "url": "https://github.com/amplify-education/serverless-domain-manager"
  },
  "keywords": [
    "serverless plugin custom domain",
    "custom domain",
    "serverless plugins",
    "api gateway",
    "lambda",
    "aws",
    "aws lambda",
    "amazon",
    "amazon web services",
    "serverless.com",
    "domain manager"
  ],
  "main": "dist/index.js",
  "bin": {},
  "scripts": {
    "test": "tsc --project . && nyc mocha -r ts-node/register test/unit-tests/index.test.ts && nyc report --reporter=text-summary",
    "integration-test": "node ./node_modules/istanbul/lib/cli.js test _mocha test/integration-tests -- -R spec",
    "lint": "tslint --project .",
    "build": "tsc --project ."
  },
  "files": [
    "*.js",
    "*.ts",
    "*.json",
    "dist/*.js"
  ],
  "nyc": {
    "extension": [
      ".ts"
    ]
  },
  "devDependencies": {
    "@types/chai": "^4.1.7",
    "@types/chai-spies": "^1.0.0",
    "@types/mocha": "^5.2.5",
    "@types/node": "^12.0.0",
    "aws-sdk-mock": "^1.7.0",
    "chai": "^3.5.0",
    "chai-spies": "^1.0.0",
    "istanbul": "^0.4.5",
    "mocha": "^5.2.0",
    "mocha-param": "^2.0.0",
    "nyc": "^14.1.1",
    "randomstring": "^1.1.5",
    "request": "^2.88.0",
    "request-promise-native": "^1.0.5",
    "shelljs": "^0.8.3",
    "ts-node": "^8.0.1",
    "tslint": "^5.1.0",
    "tslint-microsoft-contrib": "^6.0.0",
    "typescript": "^3.2.2",
    "wrappy": "^1.0.2"
  },
  "dependencies": {
    "aws-sdk": "^2.177.0",
    "chalk": "^2.4.1"
  }
}<|MERGE_RESOLUTION|>--- conflicted
+++ resolved
@@ -1,10 +1,6 @@
 {
   "name": "serverless-domain-manager",
-<<<<<<< HEAD
-  "version": "3.2.3",
-=======
   "version": "3.2.4",
->>>>>>> 84558ebd
   "engines": {
     "node": ">=4.0"
   },
